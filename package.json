--- conflicted
+++ resolved
@@ -1,13 +1,8 @@
 {
   "name": "valtio-auto-persist",
   "description": "Persist valtio state",
-<<<<<<< HEAD
-  "version": "2.0.4",
+  "version": "2.2.3",
   "type": "module",
-=======
-  "version": "2.2.3",
-  "type": "commonjs",
->>>>>>> 16dd0366
   "author": "Michael Sweeney <overthemike@gmail.com>",
   "repository": {
     "type": "git",
