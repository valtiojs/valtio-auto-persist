import { proxy, type Snapshot, snapshot, subscribe } from "valtio"
import type {
	PersistResult,
	StorageStrategy,
	SerializationStrategy,
	MergeStrategy,
} from "./types"
import { LocalStorageStrategy } from "./storage/localStorage"
import { DefaultMergeStrategy } from "./merge/default"
import { JSONSerializationStrategy } from "./serialization/json"
import { debounce, updateStore } from "./utils"
import type { HistoryOptions } from "./history"
import { generateStructureId } from 'structure-id'

export type * from "./types"

// Export all storage strategies
export * from "./storage"

// Define your options type (without the key)
interface PersistOptions<T extends object> {
	key?: string
	// How to store state - accepting a constructor
	storageStrategy?: {
		new (): StorageStrategy
	} | StorageStrategy
	// Controls how objects are serialized
	serializationStrategy?: {
		new (): SerializationStrategy<T>
	} | SerializationStrategy<T>
	// How to merge stored state with initial state
	mergeStrategy?: {
		new (): MergeStrategy<T>
	} | MergeStrategy<T>
	// Should the state be persisted at a moment in time
	shouldPersist?: (prevState: Snapshot<T>, nextState: Snapshot<T>) => boolean
	// Time in milliseconds to debounce persistence operations
	debounceTime?: number
	// history enabled
	history?: HistoryOptions<T>
	// update id on structure change
	updateStorageKeyOnStructureChange?: boolean
}

const isSyncStorage = (
	storage: StorageStrategy<boolean>,
): storage is StorageStrategy<false> => {
	return !storage.isAsync
}

const isSyncSerializer = <T>(
	serializer: SerializationStrategy<T, boolean>,
): serializer is SerializationStrategy<T, false> => {
	return !serializer.isAsync
}

const isSyncMerger = <T>(
	merger: MergeStrategy<T, boolean>,
): merger is MergeStrategy<T, false> => {
	return !merger.isAsync
}

let userProvidedKey = true

export async function persist<T extends object>(
	initialState: T,
	options?: PersistOptions<T>,
): Promise<PersistResult<T>> {
	const defaultOptions = {
		key: '',
		storageStrategy: LocalStorageStrategy,
		serializationStrategy: JSONSerializationStrategy,
		mergeStrategy: DefaultMergeStrategy,
		shouldPersist: () => true,
		debounceTime: 100,
		updateStorageKeyOnStructureChange: true
	}

	const o = { ...defaultOptions, ...options }

<<<<<<< HEAD
	const key = o.key === '' ? generateStructureId(initialState) : o.key

	if (o.key === '') userProvidedKey = false

	// Create instances from constructors
	const storageInstance = new o.storageStrategy()
=======
	// Create instances from constructors or use provided instances
  const storageInstance = 
    typeof o.storageStrategy === 'function'
      ? new o.storageStrategy()
      : o.storageStrategy;

  const serializer =
    typeof o.serializationStrategy === 'function'
      ? new o.serializationStrategy()
      : o.serializationStrategy;

  const merger =
    typeof o.mergeStrategy === 'function'
      ? new o.mergeStrategy()
      : o.mergeStrategy;
>>>>>>> 16dd0366

	// Create storage proxy to support legacy API with deprecation warnings
	const storage = new Proxy(storageInstance, {
		get(target, prop, receiver) {
			// Map legacy methods to new methods with warnings
			if (prop === "getItem") {
				console.warn("Deprecated: use .get() instead of .getItem()")
				return target.get.bind(target)
			}
			if (prop === "setItem") {
				console.warn("Deprecated: use .set() instead of .setItem()")
				return target.set.bind(target)
			}
			if (prop === "removeItem") {
				console.warn("Deprecated: use .remove() instead of .removeItem()")
				return target.remove.bind(target)
			}
			return Reflect.get(target, prop, receiver)
		},
	})

	const { shouldPersist, debounceTime } = o

	const data = isSyncStorage(storage)
		? storage.get(key) || null
		: (await storage.get(key)) || null

	const storedState = data
		? isSyncSerializer(serializer)
			? serializer.deserialize(data) || null
			: (await serializer.deserialize(data)) || null
		: null

	const mergedState = storedState
		? isSyncMerger(merger)
			? merger.merge(initialState, storedState) || null
			: (await merger.merge(initialState, storedState)) || null
		: undefined

	const store = proxy<T>(mergedState)

	let previousState = snapshot(store)

	// Create the persist function - modified to respect shouldPersist even for manual calls
	const persistData = async () => {
		const currentState = snapshot(store)

		// Add this check to respect shouldPersist for manual calls
		if (!shouldPersist(previousState, currentState)) {
			return Promise.resolve() // Don't persist if shouldPersist returns false
		}

		const serialized = isSyncSerializer(serializer)
			? serializer.serialize(currentState)
			: await serializer.serialize(currentState)

		if (isSyncStorage(storage)) {
			// Now we have a definite string type for serialized
			const syncStorage = storage as StorageStrategy<false>
			syncStorage.set(key, serialized)
			return Promise.resolve()
		}

		const asyncStorage = storage as StorageStrategy<true>
		return asyncStorage.set(key, serialized)
	}

	// Set up persistence
	const debouncedPersist = debounce(persistData, debounceTime)

	// Subscribe to changes
	subscribe(store, async () => {
		const currentState = snapshot(store)

		const generatedId = generateStructureId(currentState)

		// if the structure of the data has changed, change the key
		if (key !== generatedId && !userProvidedKey && o.updateStorageKeyOnStructureChange) {
			const data = isSyncSerializer(serializer)
				? serializer.serialize(currentState)
				: await serializer.serialize(currentState)

			if (isSyncStorage(storage)) {
				storage.remove(key)
				storage.set(generatedId, data)
			} else {
				await storage.remove(key)
				await storage.set(generatedId, data)
			}
		}

		if (shouldPersist(previousState, currentState)) {
			debouncedPersist()
		}

		// Update previous state for next comparison
		previousState = currentState
	})

	// Return the result
	return {
		store,
		persist: persistData,
		clear: async () => {
			if (isSyncStorage(storage)) {
				storage.remove(key)
				return Promise.resolve()
			}
			return storage.remove(key)
		},
		restore: async () => {
			const data = isSyncStorage(storage)
				? storage.get(key) || null
				: (await storage.get(key)) || null

			const storedState = data
				? isSyncSerializer(serializer)
					? serializer.deserialize(data) || null
					: (await serializer.deserialize(data)) || null
				: null

			const mergedState = storedState
				? isSyncMerger(merger)
					? merger.merge(initialState, storedState) || null
					: (await merger.merge(initialState, storedState)) || null
				: undefined

			if (mergedState) {
				updateStore(store, mergedState)
				return true
			}

			return false
		},
	}
}<|MERGE_RESOLUTION|>--- conflicted
+++ resolved
@@ -78,30 +78,24 @@
 
 	const o = { ...defaultOptions, ...options }
 
-<<<<<<< HEAD
 	const key = o.key === '' ? generateStructureId(initialState) : o.key
 
 	if (o.key === '') userProvidedKey = false
 
-	// Create instances from constructors
-	const storageInstance = new o.storageStrategy()
-=======
-	// Create instances from constructors or use provided instances
-  const storageInstance = 
-    typeof o.storageStrategy === 'function'
-      ? new o.storageStrategy()
-      : o.storageStrategy;
-
-  const serializer =
-    typeof o.serializationStrategy === 'function'
-      ? new o.serializationStrategy()
-      : o.serializationStrategy;
-
-  const merger =
-    typeof o.mergeStrategy === 'function'
-      ? new o.mergeStrategy()
-      : o.mergeStrategy;
->>>>>>> 16dd0366
+	const storageInstance = 
+		typeof o.storageStrategy === 'function'
+		? new o.storageStrategy()
+		: o.storageStrategy;
+
+	const serializer =
+		typeof o.serializationStrategy === 'function'
+		? new o.serializationStrategy()
+		: o.serializationStrategy;
+
+	const merger =
+		typeof o.mergeStrategy === 'function'
+		? new o.mergeStrategy()
+		: o.mergeStrategy;
 
 	// Create storage proxy to support legacy API with deprecation warnings
 	const storage = new Proxy(storageInstance, {
